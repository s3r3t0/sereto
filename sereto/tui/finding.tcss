.p-1{padding: 1;}
.pl-1 {padding-left: 1;}
.pr-1 {padding-right: 1;}
.pt-1 {padding-top: 1;}
.pb-1 {padding-bottom: 1;}

.m-1 {margin: 1;}
.m-2 {margin: 2;}

.hover-bg-accent:hover {
    background: $accent;
}

SearchWidget {
    .search-panel{
    padding: 1;
    }
    .search-palette{
    layer: overlay;
    }
    .input-field {
    height: auto;
    padding: 0 1;
    }
    .search-result{
    background: transparent;
    padding: 0 2;
    }
    .category-filter {
    min-width: 20;
    width: 20%;
    }
}

<<<<<<< HEAD
.result-item {
    border-bottom: hkey grey 50%;
    padding: 1 1;
=======
RemovableWidget {
    height: 5;
    & > Horizontal {
        & > .widget {
            margin-top: 0;
            width: 1fr;
        }
        & > Button {width: auto;}
    }
}

ListWidget {
    height: auto;
    min-width: 50;
    & > Vertical.widget-list {
        background: $boost;
        height: auto;
    }
>>>>>>> ba857360
}

AddFindingScreen {
    #add-finding {
        border: heavy $accent;
        margin: 2 4;
        scrollbar-gutter: stable;
        #overwrite-warning {
            height: auto;
            margin: 0 1;
            border: solid red;
            Static {
                padding-left: 1;
            }
        }
    }
    .section-header {
        height: 3;
        content-align: center bottom;
    }
}<|MERGE_RESOLUTION|>--- conflicted
+++ resolved
@@ -32,11 +32,11 @@
     }
 }
 
-<<<<<<< HEAD
 .result-item {
     border-bottom: hkey grey 50%;
     padding: 1 1;
-=======
+}
+
 RemovableWidget {
     height: 5;
     & > Horizontal {
@@ -55,7 +55,6 @@
         background: $boost;
         height: auto;
     }
->>>>>>> ba857360
 }
 
 AddFindingScreen {
